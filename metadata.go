package kafka

import (
	"errors"
	"fmt"
	"sync"
	"sync/atomic"
	"time"

	"github.com/dropbox/kafka/proto"
)

type clusterMetadata struct {
	conns *connectionPool
	conf  BrokerConf

	// mu protects the contents of this structure, but should only be gotten/used
	// by the clusterMetadata methods.
	mu         *sync.RWMutex
	refLock    *sync.Mutex
	epoch      *int64
	timeout    time.Duration
	created    time.Time
	nodes      nodeMap                  // node ID to address
	endpoints  map[topicPartition]int32 // partition to leader node ID
	partitions map[string]int32         // topic to numer of partitions
}

func newClusterMetadata(conf BrokerConf, pool *connectionPool) *clusterMetadata {
	result := &clusterMetadata{
		mu:      &sync.RWMutex{},
		timeout: conf.MetadataRefreshTimeout,
		refLock: &sync.Mutex{},
		epoch:   new(int64),
		conf:    conf,
		conns:   pool,
	}
	if conf.MetadataRefreshFrequency > 0 {
		go func() {
			log.Info("Periodically refreshing metadata.", "frequency", conf.MetadataRefreshFrequency)
			for _ = range time.Tick(conf.MetadataRefreshFrequency) {
<<<<<<< HEAD
				if pool.IsClosed() {
					log.Info("Aborting periodic metadata refresh due to closed connection pool.")
					return
				}
=======
>>>>>>> b31178b0
				log.Info("Initiating periodic metadata refresh.")
				result.Refresh()
			}
		}()
	}
	return result
}

// cache creates new internal metadata representation using data from
// given response.
//
// Do not call with partial metadata response, this assumes we have the full
// set of metadata in the response!
func (cm *clusterMetadata) cache(resp *proto.MetadataResp) {
	cm.mu.Lock()
	defer cm.mu.Unlock()

	if !cm.created.IsZero() {
		log.Debug("rewriting old metadata",
			"age", time.Now().Sub(cm.created))
	}

	cm.created = time.Now()
	cm.nodes = make(nodeMap)
	cm.endpoints = make(map[topicPartition]int32)
	cm.partitions = make(map[string]int32)

	addrs := make([]string, 0)
	debugmsg := make([]interface{}, 0)
	for _, node := range resp.Brokers {
		addr := fmt.Sprintf("%s:%d", node.Host, node.Port)
		addrs = append(addrs, addr)
		cm.nodes[node.NodeID] = addr
		debugmsg = append(debugmsg, node.NodeID, addr)
	}
	for _, topic := range resp.Topics {
		for _, part := range topic.Partitions {
			dest := topicPartition{topic.Name, part.ID}
			cm.endpoints[dest] = part.Leader
			debugmsg = append(debugmsg, dest, part.Leader)
		}
		cm.partitions[topic.Name] = int32(len(topic.Partitions))
	}
	cm.conns.InitializeAddrs(addrs)
	log.Debug("new metadata cached", debugmsg...)
}

// Refresh is requesting metadata information from any node and refresh
// internal cached representation. This method can block for a long time depending
// on how long it takes to update metadata.
func (cm *clusterMetadata) Refresh() error {
	updateChan := make(chan error, 1)

	go func() {
		// The goal of this code is to ensure that only one person refreshes the metadata at a time
		// and that everybody waiting for metadata can return whenever it's updated. The epoch
		// counter is updated every time we get new metadata.
		ctr1 := atomic.LoadInt64(cm.epoch)
		cm.refLock.Lock()
		defer cm.refLock.Unlock()

		ctr2 := atomic.LoadInt64(cm.epoch)
		if ctr2 > ctr1 {
			// This happens when someone else has already updated the metadata by the time
			// we have gotten the lock.
			updateChan <- nil
			return
		}

		// The counter has not updated, so it's on us to update metadata.
		log.Info("refreshing metadata")
		if meta, err := cm.Fetch(); err == nil {
			// Update metadata + update counter to be old value plus one.
			cm.cache(meta)
			atomic.StoreInt64(cm.epoch, ctr1+1)
			updateChan <- nil
		} else {
			// An error, note we do not update the epoch. This means that the next person to
			// get the lock will try again, but we definitely return an error for this
			// particular caller.
			updateChan <- err
		}
	}()

	select {
	case err := <-updateChan:
		return err
	case <-time.After(cm.getTimeout()):
		return errors.New("timed out refreshing metadata")
	}
}

// Fetch is requesting metadata information from any node and return
// protocol response if successful. This will attempt to talk to every node at
// least once until one returns a successful response. We walk the nodes in
// a random order.
//
// If "topics" are specified, only fetch metadata for those topics (can be
// used to create a topic)
func (cm *clusterMetadata) Fetch(topics ...string) (*proto.MetadataResp, error) {
	// Get all addresses, then walk the array in permuted random order.
	addrs := cm.conns.GetAllAddrs()
	log.Info("addrs", "addrs", addrs)
	for _, idx := range rndPerm(len(addrs)) {
		conn, err := cm.conns.GetConnectionByAddr(addrs[idx])
		if err != nil {
			continue
		}
		defer func() { go cm.conns.Idle(conn) }()

		resp, err := conn.Metadata(&proto.MetadataReq{
			ClientID: cm.conf.ClientID,
			Topics:   topics,
		})
		if err != nil {
			log.Debug("cannot fetch metadata from node",
				"addr", addrs[idx],
				"error", err)
			conn.Close()
			continue
		}
		return resp, nil
	}

	return nil, errors.New("cannot fetch metadata")
}

// PartitionCount returns how many partitions a given topic has. If a topic
// is not known, 0 and an error are returned.
func (cm *clusterMetadata) PartitionCount(topic string) (int32, error) {
	cm.mu.RLock()
	defer cm.mu.RUnlock()

	if count, ok := cm.partitions[topic]; ok {
		return count, nil
	}
	return 0, fmt.Errorf("topic %s not found in metadata", topic)
}

// GetEndpoint returns a nodeID for a topic/partition. Returns an error if
// the topic/partition is unknown.
func (cm *clusterMetadata) GetEndpoint(tp topicPartition) (int32, error) {
	cm.mu.RLock()
	defer cm.mu.RUnlock()

	if nodeID, ok := cm.endpoints[tp]; ok {
		return nodeID, nil
	}
	return 0, errors.New("topic/partition not found in metadata")
}

// ForgetEndpoint is used to remove an endpoint that doesn't see to lead to
// a valid location.
func (cm *clusterMetadata) ForgetEndpoint(tp topicPartition) {
	cm.mu.Lock()
	defer cm.mu.Unlock()

	delete(cm.endpoints, tp)
}

// GetNodes returns a map of nodes that exist in the cluster.
func (cm *clusterMetadata) GetNodes() nodeMap {
	cm.mu.RLock()
	defer cm.mu.RUnlock()

	nodes := make(nodeMap)
	for nodeID, addr := range cm.nodes {
		nodes[nodeID] = addr
	}
	return nodes
}

// GetNodeAddress returns the address to a node if we know it.
func (cm *clusterMetadata) GetNodeAddress(nodeID int32) string {
	cm.mu.RLock()
	defer cm.mu.RUnlock()

	addr, _ := cm.nodes[nodeID]
	return addr
}

func (cm *clusterMetadata) getTimeout() time.Duration {
	cm.mu.RLock()
	defer cm.mu.RUnlock()

	return cm.timeout
}<|MERGE_RESOLUTION|>--- conflicted
+++ resolved
@@ -39,13 +39,31 @@
 		go func() {
 			log.Info("Periodically refreshing metadata.", "frequency", conf.MetadataRefreshFrequency)
 			for _ = range time.Tick(conf.MetadataRefreshFrequency) {
-<<<<<<< HEAD
 				if pool.IsClosed() {
 					log.Info("Aborting periodic metadata refresh due to closed connection pool.")
 					return
 				}
-=======
->>>>>>> b31178b0
+				log.Info("Initiating periodic metadata refresh.")
+				result.Refresh()
+			}
+		}()
+	}
+	return result
+}
+
+func newClusterMetadata(conf BrokerConf, pool *connectionPool) *clusterMetadata {
+	result := &clusterMetadata{
+		mu:      &sync.RWMutex{},
+		timeout: conf.MetadataRefreshTimeout,
+		refLock: &sync.Mutex{},
+		epoch:   new(int64),
+		conf:    conf,
+		conns:   pool,
+	}
+	if conf.MetadataRefreshFrequency > 0 {
+		go func() {
+			log.Info("Periodically refreshing metadata.", "frequency", conf.MetadataRefreshFrequency)
+			for _ = range time.Tick(conf.MetadataRefreshFrequency) {
 				log.Info("Initiating periodic metadata refresh.")
 				result.Refresh()
 			}
